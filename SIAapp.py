import streamlit as st
import pandas as pd
import matplotlib.pyplot as plt
import seaborn as sns
import os

# Configuration
<<<<<<< HEAD
DEFAULT_DATA_PATH = 'cleaned_investments.csv'
ALTERNATE_DATA_PATH = './.devcontainer/cleaned_investments.csv'
=======
DEFAULT_DATA_PATH = 'cleaned_investments!.csv'
ALTERNATE_DATA_PATH = './.devcontainer/cleaned_investments!.csv'
>>>>>>> eacfe3c5
TOP_N = 10

# Configure styling
sns.set_theme(style="whitegrid")
plt.rcParams['figure.figsize'] = (12, 7)
plt.rcParams['font.size'] = 12

@st.cache_data
def load_data(path):
    """Load and preprocess the investment data"""
    try:
        df = pd.read_csv(path)
        
        # Data cleaning and type conversion
        numeric_cols = {
            'first_funding_year': 'int',
            'funding_total_usd': 'float',
            'funding_rounds': 'int'
        }
        
        for col, dtype in numeric_cols.items():
            if col in df.columns:
                df[col] = pd.to_numeric(df[col], errors='coerce').fillna(0).astype(dtype)
        
        return df
    
    except Exception as e:
        st.error(f"Error loading data: {str(e)}")
        return None

def try_load_data():
    """Attempt to load data from multiple possible locations"""
    possible_paths = [DEFAULT_DATA_PATH, ALTERNATE_DATA_PATH]
    
    for path in possible_paths:
        if os.path.exists(path):
            return load_data(path)
    
    st.warning(f"Data file not found at default locations. Tried:")
    for path in possible_paths:
        st.write(f"- {path}")
    return None

def show_overview(df):
    """Display overview section"""
    st.subheader("Total Funding Overview")
    total = df['funding_total_usd'].sum()
    st.metric(label="Total Startup Funding (USD)", value=f"${total:,.0f}")
    st.dataframe(df.head(10))

def show_top_companies(df, n):
    """Display top funded companies"""
    top = df.groupby('name')['funding_total_usd'].sum().nlargest(n).sort_values()
    fig, ax = plt.subplots()
    top.plot(kind='barh', color=sns.color_palette('viridis', n), ax=ax)
    ax.set_title(f'Top {n} Funded Companies')
    st.pyplot(fig)

def show_funding_by_country(df, n):
    """Display funding by country"""
    by_country = df.groupby('country')['funding_total_usd'].sum().nlargest(n).sort_values()
    fig, ax = plt.subplots()
    by_country.plot(kind='barh', color=sns.color_palette('magma', n), ax=ax)
    ax.set_title(f'Top {n} Countries by Funding')
    st.pyplot(fig)

def show_active_markets(df, n):
    """Display active markets"""
    markets = df.groupby('primary_category')['name'].nunique().nlargest(n).sort_values()
    fig, ax = plt.subplots()
    markets.plot(kind='barh', color=sns.color_palette('coolwarm', n), ax=ax)
    ax.set_title(f'Top {n} Active Markets')
    st.pyplot(fig)

def show_funding_trends(df):
    """Display funding trends"""
    data = df[df['first_funding_year'] > 1980].groupby('first_funding_year')['funding_total_usd'].sum()
    fig, ax = plt.subplots()
    data.plot(kind='line', marker='o', ax=ax)
    ax.set_title('Funding Trends Over Years')
    ax.set_xlabel('Year')
    ax.set_ylabel('Funding (USD)')
    st.pyplot(fig)

def show_status_distribution(df):
    """Display status distribution"""
    if 'status' in df.columns:
        counts = df['status'].value_counts()
        fig, ax = plt.subplots()
        counts.plot(kind='pie', autopct='%1.1f%%', ax=ax)
        ax.set_ylabel('')
        ax.set_title('Startup Status Distribution')
        st.pyplot(fig)
    else:
        st.warning("'status' column is missing in data.")

def show_funding_vs_rounds(df):
    """Display funding vs rounds"""
    df2 = df[(df['funding_rounds'] > 0) & (df['funding_total_usd'] > 0)]
    corr = df2['funding_rounds'].corr(df2['funding_total_usd'])
    fig, ax = plt.subplots()
    sns.scatterplot(data=df2, x='funding_rounds', y='funding_total_usd', ax=ax, alpha=0.6)
    ax.set_yscale('log')
    ax.set_title(f'Rounds vs Funding (corr={corr:.2f})')
    st.pyplot(fig)

def show_category_boxplot(df):
    """Display category boxplot"""
    top_categories = df['primary_category'].value_counts().nlargest(10).index
    filtered = df[df['primary_category'].isin(top_categories)]
    fig, ax = plt.subplots()
    sns.boxplot(data=filtered, x='primary_category', y='funding_total_usd', ax=ax)
    ax.set_yscale('log')
    ax.set_title('Funding Distribution by Category (Top 10)')
    ax.set_xticklabels(ax.get_xticklabels(), rotation=45, ha='right')
    st.pyplot(fig)

def show_correlation_heatmap(df):
    """Display correlation heatmap"""
    corr = df[['funding_total_usd', 'funding_rounds', 'first_funding_year']].corr()
    fig, ax = plt.subplots()
    sns.heatmap(corr, annot=True, cmap='coolwarm', ax=ax)
    ax.set_title('Correlation Matrix')
    st.pyplot(fig)

def main():
    """Main application function"""
    st.set_page_config(
        page_title="Startup Funding Insights",
        layout="wide",
        initial_sidebar_state="expanded"  # Ensures sidebar is always visible
    )
    
    st.title("📊 Startup Funding Insights Dashboard")

    # Load data
    df = try_load_data()
    if df is None or df.empty:
        st.error("Failed to load data.")
        return

    # Navigation sidebar - now properly structured and always visible
    st.sidebar.title("Navigation")
    sections = [
        "Overview",
        "Top Funded Companies",
        "Funding by Country",
        "Active Markets",
        "Funding Trends",
        "Startup Status",
        "Rounds vs Funding",
        "Category Boxplot",
        "Correlation Heatmap"
    ]
    choice = st.sidebar.radio("Select Section", sections)

    # Main content area
    if choice == "Overview":
        show_overview(df)
    elif choice == "Top Funded Companies":
        n = st.slider("Top N Companies", 5, 20, TOP_N)
        show_top_companies(df, n)
    elif choice == "Funding by Country":
        n = st.slider("Top N Countries", 5, 20, TOP_N)
        show_funding_by_country(df, n)
    elif choice == "Active Markets":
        n = st.slider("Top N Markets", 5, 20, TOP_N)
        show_active_markets(df, n)
    elif choice == "Funding Trends":
        show_funding_trends(df)
    elif choice == "Startup Status":
        show_status_distribution(df)
    elif choice == "Rounds vs Funding":
        show_funding_vs_rounds(df)
    elif choice == "Category Boxplot":
        show_category_boxplot(df)
    elif choice == "Correlation Heatmap":
        show_correlation_heatmap(df)

    # Debug information (collapsible)
    with st.sidebar.expander("Debug Info"):
        st.write(f"Data shape: {df.shape}")
        st.write(f"Columns: {list(df.columns)}")
        st.write(f"Current directory: {os.getcwd()}")
        if st.checkbox("Show files in directory"):
            st.write(f"Files present: {os.listdir('.')}")

if __name__ == '__main__':
    main()<|MERGE_RESOLUTION|>--- conflicted
+++ resolved
@@ -1,203 +1,202 @@
-import streamlit as st
-import pandas as pd
-import matplotlib.pyplot as plt
-import seaborn as sns
-import os
-
-# Configuration
-<<<<<<< HEAD
-DEFAULT_DATA_PATH = 'cleaned_investments.csv'
-ALTERNATE_DATA_PATH = './.devcontainer/cleaned_investments.csv'
-=======
-DEFAULT_DATA_PATH = 'cleaned_investments!.csv'
-ALTERNATE_DATA_PATH = './.devcontainer/cleaned_investments!.csv'
->>>>>>> eacfe3c5
-TOP_N = 10
-
-# Configure styling
-sns.set_theme(style="whitegrid")
-plt.rcParams['figure.figsize'] = (12, 7)
-plt.rcParams['font.size'] = 12
-
-@st.cache_data
-def load_data(path):
-    """Load and preprocess the investment data"""
-    try:
-        df = pd.read_csv(path)
-        
-        # Data cleaning and type conversion
-        numeric_cols = {
-            'first_funding_year': 'int',
-            'funding_total_usd': 'float',
-            'funding_rounds': 'int'
-        }
-        
-        for col, dtype in numeric_cols.items():
-            if col in df.columns:
-                df[col] = pd.to_numeric(df[col], errors='coerce').fillna(0).astype(dtype)
-        
-        return df
-    
-    except Exception as e:
-        st.error(f"Error loading data: {str(e)}")
-        return None
-
-def try_load_data():
-    """Attempt to load data from multiple possible locations"""
-    possible_paths = [DEFAULT_DATA_PATH, ALTERNATE_DATA_PATH]
-    
-    for path in possible_paths:
-        if os.path.exists(path):
-            return load_data(path)
-    
-    st.warning(f"Data file not found at default locations. Tried:")
-    for path in possible_paths:
-        st.write(f"- {path}")
-    return None
-
-def show_overview(df):
-    """Display overview section"""
-    st.subheader("Total Funding Overview")
-    total = df['funding_total_usd'].sum()
-    st.metric(label="Total Startup Funding (USD)", value=f"${total:,.0f}")
-    st.dataframe(df.head(10))
-
-def show_top_companies(df, n):
-    """Display top funded companies"""
-    top = df.groupby('name')['funding_total_usd'].sum().nlargest(n).sort_values()
-    fig, ax = plt.subplots()
-    top.plot(kind='barh', color=sns.color_palette('viridis', n), ax=ax)
-    ax.set_title(f'Top {n} Funded Companies')
-    st.pyplot(fig)
-
-def show_funding_by_country(df, n):
-    """Display funding by country"""
-    by_country = df.groupby('country')['funding_total_usd'].sum().nlargest(n).sort_values()
-    fig, ax = plt.subplots()
-    by_country.plot(kind='barh', color=sns.color_palette('magma', n), ax=ax)
-    ax.set_title(f'Top {n} Countries by Funding')
-    st.pyplot(fig)
-
-def show_active_markets(df, n):
-    """Display active markets"""
-    markets = df.groupby('primary_category')['name'].nunique().nlargest(n).sort_values()
-    fig, ax = plt.subplots()
-    markets.plot(kind='barh', color=sns.color_palette('coolwarm', n), ax=ax)
-    ax.set_title(f'Top {n} Active Markets')
-    st.pyplot(fig)
-
-def show_funding_trends(df):
-    """Display funding trends"""
-    data = df[df['first_funding_year'] > 1980].groupby('first_funding_year')['funding_total_usd'].sum()
-    fig, ax = plt.subplots()
-    data.plot(kind='line', marker='o', ax=ax)
-    ax.set_title('Funding Trends Over Years')
-    ax.set_xlabel('Year')
-    ax.set_ylabel('Funding (USD)')
-    st.pyplot(fig)
-
-def show_status_distribution(df):
-    """Display status distribution"""
-    if 'status' in df.columns:
-        counts = df['status'].value_counts()
-        fig, ax = plt.subplots()
-        counts.plot(kind='pie', autopct='%1.1f%%', ax=ax)
-        ax.set_ylabel('')
-        ax.set_title('Startup Status Distribution')
-        st.pyplot(fig)
-    else:
-        st.warning("'status' column is missing in data.")
-
-def show_funding_vs_rounds(df):
-    """Display funding vs rounds"""
-    df2 = df[(df['funding_rounds'] > 0) & (df['funding_total_usd'] > 0)]
-    corr = df2['funding_rounds'].corr(df2['funding_total_usd'])
-    fig, ax = plt.subplots()
-    sns.scatterplot(data=df2, x='funding_rounds', y='funding_total_usd', ax=ax, alpha=0.6)
-    ax.set_yscale('log')
-    ax.set_title(f'Rounds vs Funding (corr={corr:.2f})')
-    st.pyplot(fig)
-
-def show_category_boxplot(df):
-    """Display category boxplot"""
-    top_categories = df['primary_category'].value_counts().nlargest(10).index
-    filtered = df[df['primary_category'].isin(top_categories)]
-    fig, ax = plt.subplots()
-    sns.boxplot(data=filtered, x='primary_category', y='funding_total_usd', ax=ax)
-    ax.set_yscale('log')
-    ax.set_title('Funding Distribution by Category (Top 10)')
-    ax.set_xticklabels(ax.get_xticklabels(), rotation=45, ha='right')
-    st.pyplot(fig)
-
-def show_correlation_heatmap(df):
-    """Display correlation heatmap"""
-    corr = df[['funding_total_usd', 'funding_rounds', 'first_funding_year']].corr()
-    fig, ax = plt.subplots()
-    sns.heatmap(corr, annot=True, cmap='coolwarm', ax=ax)
-    ax.set_title('Correlation Matrix')
-    st.pyplot(fig)
-
-def main():
-    """Main application function"""
-    st.set_page_config(
-        page_title="Startup Funding Insights",
-        layout="wide",
-        initial_sidebar_state="expanded"  # Ensures sidebar is always visible
-    )
-    
-    st.title("📊 Startup Funding Insights Dashboard")
-
-    # Load data
-    df = try_load_data()
-    if df is None or df.empty:
-        st.error("Failed to load data.")
-        return
-
-    # Navigation sidebar - now properly structured and always visible
-    st.sidebar.title("Navigation")
-    sections = [
-        "Overview",
-        "Top Funded Companies",
-        "Funding by Country",
-        "Active Markets",
-        "Funding Trends",
-        "Startup Status",
-        "Rounds vs Funding",
-        "Category Boxplot",
-        "Correlation Heatmap"
-    ]
-    choice = st.sidebar.radio("Select Section", sections)
-
-    # Main content area
-    if choice == "Overview":
-        show_overview(df)
-    elif choice == "Top Funded Companies":
-        n = st.slider("Top N Companies", 5, 20, TOP_N)
-        show_top_companies(df, n)
-    elif choice == "Funding by Country":
-        n = st.slider("Top N Countries", 5, 20, TOP_N)
-        show_funding_by_country(df, n)
-    elif choice == "Active Markets":
-        n = st.slider("Top N Markets", 5, 20, TOP_N)
-        show_active_markets(df, n)
-    elif choice == "Funding Trends":
-        show_funding_trends(df)
-    elif choice == "Startup Status":
-        show_status_distribution(df)
-    elif choice == "Rounds vs Funding":
-        show_funding_vs_rounds(df)
-    elif choice == "Category Boxplot":
-        show_category_boxplot(df)
-    elif choice == "Correlation Heatmap":
-        show_correlation_heatmap(df)
-
-    # Debug information (collapsible)
-    with st.sidebar.expander("Debug Info"):
-        st.write(f"Data shape: {df.shape}")
-        st.write(f"Columns: {list(df.columns)}")
-        st.write(f"Current directory: {os.getcwd()}")
-        if st.checkbox("Show files in directory"):
-            st.write(f"Files present: {os.listdir('.')}")
-
-if __name__ == '__main__':
+import streamlit as st
+import pandas as pd
+import matplotlib.pyplot as plt
+import seaborn as sns
+import os
+
+# Configuration
+
+DEFAULT_DATA_PATH = 'cleaned_investments!.csv'
+ALTERNATE_DATA_PATH = './.devcontainer/cleaned_investments!.csv'
+
+DEFAULT_DATA_PATH = 'cleaned_investments!.csv'
+ALTERNATE_DATA_PATH = './.devcontainer/cleaned_investments!.csv'
+TOP_N = 10
+
+# Configure styling
+sns.set_theme(style="whitegrid")
+plt.rcParams['figure.figsize'] = (12, 7)
+plt.rcParams['font.size'] = 12
+
+@st.cache_data
+def load_data(path):
+    """Load and preprocess the investment data"""
+    try:
+        df = pd.read_csv(path)
+        
+        # Data cleaning and type conversion
+        numeric_cols = {
+            'first_funding_year': 'int',
+            'funding_total_usd': 'float',
+            'funding_rounds': 'int'
+        }
+        
+        for col, dtype in numeric_cols.items():
+            if col in df.columns:
+                df[col] = pd.to_numeric(df[col], errors='coerce').fillna(0).astype(dtype)
+        
+        return df
+    
+    except Exception as e:
+        st.error(f"Error loading data: {str(e)}")
+        return None
+
+def try_load_data():
+    """Attempt to load data from multiple possible locations"""
+    possible_paths = [DEFAULT_DATA_PATH, ALTERNATE_DATA_PATH]
+    
+    for path in possible_paths:
+        if os.path.exists(path):
+            return load_data(path)
+    
+    st.warning(f"Data file not found at default locations. Tried:")
+    for path in possible_paths:
+        st.write(f"- {path}")
+    return None
+
+def show_overview(df):
+    """Display overview section"""
+    st.subheader("Total Funding Overview")
+    total = df['funding_total_usd'].sum()
+    st.metric(label="Total Startup Funding (USD)", value=f"${total:,.0f}")
+    st.dataframe(df.head(10))
+
+def show_top_companies(df, n):
+    """Display top funded companies"""
+    top = df.groupby('name')['funding_total_usd'].sum().nlargest(n).sort_values()
+    fig, ax = plt.subplots()
+    top.plot(kind='barh', color=sns.color_palette('viridis', n), ax=ax)
+    ax.set_title(f'Top {n} Funded Companies')
+    st.pyplot(fig)
+
+def show_funding_by_country(df, n):
+    """Display funding by country"""
+    by_country = df.groupby('country')['funding_total_usd'].sum().nlargest(n).sort_values()
+    fig, ax = plt.subplots()
+    by_country.plot(kind='barh', color=sns.color_palette('magma', n), ax=ax)
+    ax.set_title(f'Top {n} Countries by Funding')
+    st.pyplot(fig)
+
+def show_active_markets(df, n):
+    """Display active markets"""
+    markets = df.groupby('primary_category')['name'].nunique().nlargest(n).sort_values()
+    fig, ax = plt.subplots()
+    markets.plot(kind='barh', color=sns.color_palette('coolwarm', n), ax=ax)
+    ax.set_title(f'Top {n} Active Markets')
+    st.pyplot(fig)
+
+def show_funding_trends(df):
+    """Display funding trends"""
+    data = df[df['first_funding_year'] > 1980].groupby('first_funding_year')['funding_total_usd'].sum()
+    fig, ax = plt.subplots()
+    data.plot(kind='line', marker='o', ax=ax)
+    ax.set_title('Funding Trends Over Years')
+    ax.set_xlabel('Year')
+    ax.set_ylabel('Funding (USD)')
+    st.pyplot(fig)
+
+def show_status_distribution(df):
+    """Display status distribution"""
+    if 'status' in df.columns:
+        counts = df['status'].value_counts()
+        fig, ax = plt.subplots()
+        counts.plot(kind='pie', autopct='%1.1f%%', ax=ax)
+        ax.set_ylabel('')
+        ax.set_title('Startup Status Distribution')
+        st.pyplot(fig)
+    else:
+        st.warning("'status' column is missing in data.")
+
+def show_funding_vs_rounds(df):
+    """Display funding vs rounds"""
+    df2 = df[(df['funding_rounds'] > 0) & (df['funding_total_usd'] > 0)]
+    corr = df2['funding_rounds'].corr(df2['funding_total_usd'])
+    fig, ax = plt.subplots()
+    sns.scatterplot(data=df2, x='funding_rounds', y='funding_total_usd', ax=ax, alpha=0.6)
+    ax.set_yscale('log')
+    ax.set_title(f'Rounds vs Funding (corr={corr:.2f})')
+    st.pyplot(fig)
+
+def show_category_boxplot(df):
+    """Display category boxplot"""
+    top_categories = df['primary_category'].value_counts().nlargest(10).index
+    filtered = df[df['primary_category'].isin(top_categories)]
+    fig, ax = plt.subplots()
+    sns.boxplot(data=filtered, x='primary_category', y='funding_total_usd', ax=ax)
+    ax.set_yscale('log')
+    ax.set_title('Funding Distribution by Category (Top 10)')
+    ax.set_xticklabels(ax.get_xticklabels(), rotation=45, ha='right')
+    st.pyplot(fig)
+
+def show_correlation_heatmap(df):
+    """Display correlation heatmap"""
+    corr = df[['funding_total_usd', 'funding_rounds', 'first_funding_year']].corr()
+    fig, ax = plt.subplots()
+    sns.heatmap(corr, annot=True, cmap='coolwarm', ax=ax)
+    ax.set_title('Correlation Matrix')
+    st.pyplot(fig)
+
+def main():
+    """Main application function"""
+    st.set_page_config(
+        page_title="Startup Funding Insights",
+        layout="wide",
+        initial_sidebar_state="expanded"  # Ensures sidebar is always visible
+    )
+    
+    st.title("📊 Startup Funding Insights Dashboard")
+
+    # Load data
+    df = try_load_data()
+    if df is None or df.empty:
+        st.error("Failed to load data.")
+        return
+
+    # Navigation sidebar - now properly structured and always visible
+    st.sidebar.title("Navigation")
+    sections = [
+        "Overview",
+        "Top Funded Companies",
+        "Funding by Country",
+        "Active Markets",
+        "Funding Trends",
+        "Startup Status",
+        "Rounds vs Funding",
+        "Category Boxplot",
+        "Correlation Heatmap"
+    ]
+    choice = st.sidebar.radio("Select Section", sections)
+
+    # Main content area
+    if choice == "Overview":
+        show_overview(df)
+    elif choice == "Top Funded Companies":
+        n = st.slider("Top N Companies", 5, 20, TOP_N)
+        show_top_companies(df, n)
+    elif choice == "Funding by Country":
+        n = st.slider("Top N Countries", 5, 20, TOP_N)
+        show_funding_by_country(df, n)
+    elif choice == "Active Markets":
+        n = st.slider("Top N Markets", 5, 20, TOP_N)
+        show_active_markets(df, n)
+    elif choice == "Funding Trends":
+        show_funding_trends(df)
+    elif choice == "Startup Status":
+        show_status_distribution(df)
+    elif choice == "Rounds vs Funding":
+        show_funding_vs_rounds(df)
+    elif choice == "Category Boxplot":
+        show_category_boxplot(df)
+    elif choice == "Correlation Heatmap":
+        show_correlation_heatmap(df)
+
+    # Debug information (collapsible)
+    with st.sidebar.expander("Debug Info"):
+        st.write(f"Data shape: {df.shape}")
+        st.write(f"Columns: {list(df.columns)}")
+        st.write(f"Current directory: {os.getcwd()}")
+        if st.checkbox("Show files in directory"):
+            st.write(f"Files present: {os.listdir('.')}")
+
+if __name__ == '__main__':
     main()